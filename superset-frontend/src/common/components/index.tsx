/**
 * Licensed to the Apache Software Foundation (ASF) under one
 * or more contributor license agreements.  See the NOTICE file
 * distributed with this work for additional information
 * regarding copyright ownership.  The ASF licenses this file
 * to you under the Apache License, Version 2.0 (the
 * "License"); you may not use this file except in compliance
 * with the License.  You may obtain a copy of the License at
 *
 *   http://www.apache.org/licenses/LICENSE-2.0
 *
 * Unless required by applicable law or agreed to in writing,
 * software distributed under the License is distributed on an
 * "AS IS" BASIS, WITHOUT WARRANTIES OR CONDITIONS OF ANY
 * KIND, either express or implied.  See the License for the
 * specific language governing permissions and limitations
 * under the License.
 */
import React from 'react';
import { styled } from '@superset-ui/core';
// eslint-disable-next-line no-restricted-imports
import {
  AutoComplete,
  Dropdown,
  Skeleton,
  Menu as AntdMenu,
  Radio,
} from 'antd';
import { DropDownProps } from 'antd/lib/dropdown';

/*
  Antd is re-exported from here so we can override components with Emotion as needed.

  For documentation, see https://ant.design/components/overview/
 */
// eslint-disable-next-line no-restricted-imports
export {
  AutoComplete,
  Avatar,
  Button,
  Card,
  Collapse,
  DatePicker,
  Dropdown,
  Empty,
  Input,
  Modal,
  Popover,
  Select,
  Skeleton,
<<<<<<< HEAD
  Radio,
=======
  Switch,
>>>>>>> a76eadd8
  Tabs,
  Tooltip,
} from 'antd';

export const MenuItem = styled(AntdMenu.Item)`
  > a {
    text-decoration: none;
  }

  &.ant-menu-item {
    height: ${({ theme }) => theme.gridUnit * 7}px;
    line-height: ${({ theme }) => theme.gridUnit * 7}px;
  }

  &.ant-menu-item,
  &.ant-dropdown-menu-item {
    span[role='button'] {
      display: inline-block;
      width: 100%;
    }
    transition-duration: 0s;
  }
`;

export const Menu = Object.assign(AntdMenu, {
  Item: MenuItem,
});

export const NoAnimationDropdown = (props: DropDownProps) => (
  <Dropdown
    overlayStyle={{ zIndex: 4000, animationDuration: '0s' }}
    {...props}
  />
);

export const ThinSkeleton = styled(Skeleton)`
  h3 {
    margin: ${({ theme }) => theme.gridUnit}px 0;
  }

  ul {
    margin-bottom: 0;
  }
`;

export { default as Icon } from '@ant-design/icons';<|MERGE_RESOLUTION|>--- conflicted
+++ resolved
@@ -48,11 +48,8 @@
   Popover,
   Select,
   Skeleton,
-<<<<<<< HEAD
+  Switch,
   Radio,
-=======
-  Switch,
->>>>>>> a76eadd8
   Tabs,
   Tooltip,
 } from 'antd';
