/**
 * Licensed to the Apache Software Foundation (ASF) under one
 * or more contributor license agreements.  See the NOTICE file
 * distributed with this work for additional information
 * regarding copyright ownership.  The ASF licenses this file
 * to you under the Apache License, Version 2.0 (the
 * "License"); you may not use this file except in compliance
 * with the License.  You may obtain a copy of the License at
 *
 *   http://www.apache.org/licenses/LICENSE-2.0
 *
 * Unless required by applicable law or agreed to in writing,
 * software distributed under the License is distributed on an
 * "AS IS" BASIS, WITHOUT WARRANTIES OR CONDITIONS OF ANY
 * KIND, either express or implied.  See the License for the
 * specific language governing permissions and limitations
 * under the License.
 */
import React from 'react';
import PropTypes from 'prop-types';
import { Panel, Row, Col, Tabs, Tab, FormControl } from 'react-bootstrap';
import { t } from '@superset-ui/translation';
import URI from 'urijs';
import RecentActivity from '../profile/components/RecentActivity';
import Favorites from '../profile/components/Favorites';
import DashboardTable from './DashboardTable';
import SelectControl from '../explore/components/controls/SelectControl';
import TagsTable from './TagsTable';
import { fetchSuggestions } from '../tags';
import { STANDARD_TAGS } from '../dashboard/util/constants';

const propTypes = {
  user: PropTypes.object.isRequired,
};

export default class Welcome extends React.PureComponent {
  constructor(props) {
    super(props);

    const parsedUrl = new URI(window.location);
    const key = parsedUrl.fragment() || 'tags';
    const searchParams = parsedUrl.search(true);
    const dashboardSearch = searchParams.search || '';
    const tagSearch = searchParams.tags || 'owner:{{ current_user_id() }}';
    this.state = {
      key,
      dashboardSearch,
      tagSearch,
      tagSuggestions: STANDARD_TAGS,
    };

    this.handleSelect = this.handleSelect.bind(this);
    this.onDashboardSearchChange = this.onDashboardSearchChange.bind(this);
    this.onTagSearchChange = this.onTagSearchChange.bind(this);
  }
  componentDidMount() {
    fetchSuggestions({ includeTypes: false }, (suggestions) => {
      const tagSuggestions = [
        ...STANDARD_TAGS,
        ...suggestions.map(tag => tag.name),
      ];
      this.setState({ tagSuggestions });
    });
  }
  onDashboardSearchChange(event) {
    const dashboardSearch = event.target.value;
    this.setState({ dashboardSearch }, () => this.updateURL('search', dashboardSearch));
  }
  onTagSearchChange(tags) {
    const tagSearch = tags.join(',');
    this.setState({ tagSearch }, () => this.updateURL('tags', tagSearch));
  }
  updateURL(key, value) {
    const parsedUrl = new URI(window.location);
    parsedUrl.search(data => ({ ...data, [key]: value }));
    window.history.pushState({ value }, value, parsedUrl.href());
  }
  handleSelect(key) {
    // store selected tab in URL
    window.history.pushState({ tab: key }, key, `#${key}`);

    this.setState({ key });
  }
  render() {
    return (
      <div className="container welcome">
        <Tabs
          activeKey={this.state.key}
          onSelect={this.handleSelect}
          id="controlled-tab-example"
        >
          <Tab eventKey="tags" title={t('Tags')}>
            <Panel>
              <Row>
<<<<<<< HEAD
                <Col md={8}><h2>{t('Tags')}</h2></Col>
              </Row>
              <Row>
                <Col md={12}>
                  <SelectControl
                    name="tags"
                    value={this.state.tagSearch.split(',')}
                    multi
                    onChange={this.onTagSearchChange}
                    choices={this.state.tagSuggestions}
=======
                <Col md={8}>
                  <h2>{t('Dashboards')}</h2>
                </Col>
                <Col md={4}>
                  <FormControl
                    type="text"
                    bsSize="sm"
                    style={{ marginTop: '25px' }}
                    placeholder="Search"
                    value={this.state.search}
                    onChange={this.onSearchChange}
>>>>>>> 7dba3f54
                  />
                </Col>
              </Row>
              <hr />
              <TagsTable search={this.state.tagSearch} />
            </Panel>
          </Tab>
          <Tab eventKey="favorites" title={t('Favorites')}>
            <Panel>
              <Row>
                <Col md={8}><h2>{t('Favorites')}</h2></Col>
              </Row>
              <hr />
              <Favorites user={this.props.user} />
            </Panel>
          </Tab>
          <Tab eventKey="recent" title={t('Recently Viewed')}>
            <Panel>
              <Row>
                <Col md={8}>
                  <h2>{t('Recently Viewed')}</h2>
                </Col>
              </Row>
              <hr />
              <RecentActivity user={this.props.user} />
            </Panel>
          </Tab>
          <Tab eventKey="dashboards" title={t('Dashboards')}>
            <Panel>
              <Row>
<<<<<<< HEAD
                <Col md={8}><h2>{t('Dashboards')}</h2></Col>
                <Col md={4}>
                  <FormControl
                    type="text"
                    bsSize="sm"
                    style={{ marginTop: '25px' }}
                    placeholder="Search"
                    value={this.state.dashboardSearch}
                    onChange={this.onDashboardSearchChange}
                  />
=======
                <Col md={8}>
                  <h2>{t('Favorites')}</h2>
>>>>>>> 7dba3f54
                </Col>
              </Row>
              <hr />
              <DashboardTable search={this.state.dashboardSearch} />
            </Panel>
          </Tab>
        </Tabs>
      </div>
    );
  }
}

Welcome.propTypes = propTypes;<|MERGE_RESOLUTION|>--- conflicted
+++ resolved
@@ -92,7 +92,6 @@
           <Tab eventKey="tags" title={t('Tags')}>
             <Panel>
               <Row>
-<<<<<<< HEAD
                 <Col md={8}><h2>{t('Tags')}</h2></Col>
               </Row>
               <Row>
@@ -103,19 +102,6 @@
                     multi
                     onChange={this.onTagSearchChange}
                     choices={this.state.tagSuggestions}
-=======
-                <Col md={8}>
-                  <h2>{t('Dashboards')}</h2>
-                </Col>
-                <Col md={4}>
-                  <FormControl
-                    type="text"
-                    bsSize="sm"
-                    style={{ marginTop: '25px' }}
-                    placeholder="Search"
-                    value={this.state.search}
-                    onChange={this.onSearchChange}
->>>>>>> 7dba3f54
                   />
                 </Col>
               </Row>
@@ -146,7 +132,6 @@
           <Tab eventKey="dashboards" title={t('Dashboards')}>
             <Panel>
               <Row>
-<<<<<<< HEAD
                 <Col md={8}><h2>{t('Dashboards')}</h2></Col>
                 <Col md={4}>
                   <FormControl
@@ -157,10 +142,6 @@
                     value={this.state.dashboardSearch}
                     onChange={this.onDashboardSearchChange}
                   />
-=======
-                <Col md={8}>
-                  <h2>{t('Favorites')}</h2>
->>>>>>> 7dba3f54
                 </Col>
               </Row>
               <hr />
