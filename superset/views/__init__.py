# Licensed to the Apache Software Foundation (ASF) under one
# or more contributor license agreements.  See the NOTICE file
# distributed with this work for additional information
# regarding copyright ownership.  The ASF licenses this file
# to you under the Apache License, Version 2.0 (the
# "License"); you may not use this file except in compliance
# with the License.  You may obtain a copy of the License at
#
#   http://www.apache.org/licenses/LICENSE-2.0
#
# Unless required by applicable law or agreed to in writing,
# software distributed under the License is distributed on an
# "AS IS" BASIS, WITHOUT WARRANTIES OR CONDITIONS OF ANY
# KIND, either express or implied.  See the License for the
# specific language governing permissions and limitations
# under the License.
<<<<<<< HEAD
from . import base  # noqa
from . import api  # noqa
from . import core  # noqa
from . import sql_lab  # noqa
from . import dashboard  # noqa
from . import annotations  # noqa
from . import datasource  # noqa
from . import schedules  # noqa
from . import tags  # noqa
from . import lyft  # noqa
from .log import views  # noqa
from .log import api as log_api  # noqa
=======
from . import (
    annotations,
    api,
    base,
    core,
    dashboard,
    datasource,
    schedules,
    sql_lab,
    tags,
)
from .log import api as log_api, views
>>>>>>> 5dba2f4b
<|MERGE_RESOLUTION|>--- conflicted
+++ resolved
@@ -14,20 +14,6 @@
 # KIND, either express or implied.  See the License for the
 # specific language governing permissions and limitations
 # under the License.
-<<<<<<< HEAD
-from . import base  # noqa
-from . import api  # noqa
-from . import core  # noqa
-from . import sql_lab  # noqa
-from . import dashboard  # noqa
-from . import annotations  # noqa
-from . import datasource  # noqa
-from . import schedules  # noqa
-from . import tags  # noqa
-from . import lyft  # noqa
-from .log import views  # noqa
-from .log import api as log_api  # noqa
-=======
 from . import (
     annotations,
     api,
@@ -35,9 +21,9 @@
     core,
     dashboard,
     datasource,
+    lyft,
     schedules,
     sql_lab,
     tags,
 )
-from .log import api as log_api, views
->>>>>>> 5dba2f4b
+from .log import api as log_api, views